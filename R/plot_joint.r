--- conflicted
+++ resolved
@@ -4,50 +4,32 @@
     #   Plot multidimensional contours
     nIter <- outputdata[["nIter"]]
     nParticles <- outputdata[["nParticles"]]
-<<<<<<< HEAD
     method <- outputdata[["method"]]
     for (iter in 1:nIter) {
         if (method == "smcrf-multi-param") {
             weights <- outputdata[[iter]]$weights[, 1]
-=======
-    method <- outputdata[["method"]] 
-    iter_colors <- rev(rainbow(nIter))
-    iter_names <- paste0("Iteration ", 1:nIter)
-    fixed_colors <- c("True Posterior" = "black", "Prior Distribution" = "gray")
-    color_scheme <- c(fixed_colors,setNames(iter_colors, iter_names))
-    legend_order <- c(iter_names)
-    for (iter in 1:nIter){
-        if (method == "smcrf-multi-param"){
-            weights <- outputdata[[iter]]$weights[,1]
->>>>>>> cd8608b1
             nParticle <- nParticles[iter]
             indx.sim <- sample(1:nParticle, size = 1000, replace = T, prob = weights)
             Ysim <- outputdata[[iter]]$parameters[indx.sim, ]
             para1 <- Ysim[, para_id[1]]
             para2 <- Ysim[, para_id[2]]
-<<<<<<< HEAD
             png(paste0("smcdrf_joint_", para_id[1], "_", para_id[2], "_iter_", iter, ".png"))
         } else {
             weights.1 <- outputdata[[iter]]$weights[, para_id[1]]
             weights.2 <- outputdata[[iter]]$weights[, para_id[2]]
-=======
-            png(paste0("smcdrf_joint_", para_id[1], "_", para_id[2], ".png"))
-        }else{
-            weights.1 <- outputdata[[iter]]$weights[,para_id[1]]
-            weights.2 <- outputdata[[iter]]$weights[,para_id[2]]
->>>>>>> cd8608b1
             indx.sim.1 <- sample(1:nParticle, size = 1000, replace = T, prob = weights.1)
             indx.sim.2 <- sample(1:nParticle, size = 1000, replace = T, prob = weights.2)
             para1 <- outputdata[[iter]]$parameters[indx.sim.1, para_id[1]]
             para2 <- outputdata[[iter]]$parameters[indx.sim.2, para_id[2]]
             png(paste0("smcabcrf_joint_", para_id[1], "_", para_id[2], ".png"))
         }
-        # z <- kde2d(para1, para2, n = 50)
-        # plot(para1, para2, pch = 19)
-        # filled.contour(z, lwd = 2, add = TRUE, col = hcl.colors(10, "Spectral"))
-        # dev.off()
+        z <- kde2d(para1, para2, n = 50)
+        plot(para1, para2, pch = 19)
+        filled.contour(z, lwd = 2, add = TRUE, col = hcl.colors(10, "Spectral"))
+        dev.off()
+    }
+}
 
-<<<<<<< HEAD
 png(paste0("smcdrf_joint_", para_id[1], "_", para_id[2], ".png"))
 for (iter in 1:nIter) {
     weights <- outputdata[[iter]]$weights[, 1]
@@ -68,35 +50,7 @@
             labs(x = para_id[1], y = para_id[2])
     } else {
         p <- p + geom_density_2d_filled(data = data, aes_string(x = para_id[1], y = para_id[2]), alpha = 0.3)
-=======
-        # png(paste0("smcdrf_joint_", para_id[1], "_", para_id[2], ".png"))
-        data <- data.frame(x = para1, y = para2,legend = paste0("Iteration ", iter))
-        # colnames(data) <- para_id
-        
-        # z <- kde2d(para1, para2, n = 50)
-        if (iter == 1) {
-            p <- ggplot(data, aes(x = x, y = y,color = legend)) +
-                # geom_point() +
-                # geom_density_2d(alpha = 0.3, color = "black") +
-                geom_density_2d(alpha = 0.3) +
-                # scale_fill_gradient(low = "blue", high = "red") + 
-                labs(x = para_id[1], y = para_id[2])
-        } else {
-            p <- p + geom_density_2d(data = data, aes(x = x, y = y,color = legend), alpha = 0.3)
-        }
->>>>>>> cd8608b1
     }
-    p <- p + scale_fill_manual(values = color_scheme, name = "", breaks = legend_order) +
-            scale_color_manual(values = color_scheme, name = "", breaks = legend_order) +
-            theme(legend.position = c(0, 1), legend.justification = c(0, 0.5)) +
-            guides(fill = guide_legend(nrow = 1, keywidth = 1, keyheight = 1))
-    grid.arrange(p, ncol = 1) 
-    dev.off()
 }
-
-<<<<<<< HEAD
 grid.arrange(p, ncol = 1)
-dev.off()
-=======
-
->>>>>>> cd8608b1
+dev.off()